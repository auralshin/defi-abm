# tests/test_all.py

import copy
import pandas as pd
import pytest
import numpy as np
from mesa import Model

from defi_abm.agents.amm import AMMAgent
from defi_abm.agents.curves import ConstantProductCurve, BaseCurve
from defi_abm.agents.oracle import OracleAgent
from defi_abm.agents.lending import DeFiLendingAgent
from defi_abm.agents.liquidator import LiquidatorAgent
from defi_abm.agents.blockchain import BlockchainAgent, Transaction
from defi_abm.models.defi_model import DeFiModel
from defi_abm.utils.math_helpers import get_amount_out, accrue_interest


# ----------------------------------------
# AMM Agent Tests
# ----------------------------------------

def test_amm_get_price_and_infinite_when_zero():
    dummy_model = Model()

    # With reserves 50 X, 100 Y => price of X in Y = 100/50 = 2.0
    amm = AMMAgent(
        model=dummy_model,
        token_x="X",
        token_y="Y",
        reserve_x=50.0,
        reserve_y=100.0,
        fee_rate=0.0,
        curve=ConstantProductCurve(),
    )
    assert (amm.reserve_y / amm.reserve_x) == pytest.approx(2.0)

    # If reserve_x is zero, check reserve_x == 0
    amm_zero = AMMAgent(
        model=dummy_model,
        token_x="X",
        token_y="Y",
        reserve_x=0.0,
        reserve_y=100.0,
        fee_rate=0.0,
        curve=ConstantProductCurve(),
    )
    assert amm_zero.reserve_x == 0.0


def test_swap_x_for_y_no_fee_updates_reserves_correctly():
    dummy_model = Model()

    # reserves: 100 X, 100 Y, fee_rate=0 => swap 10 X → Y
    amm = AMMAgent(
        model=dummy_model,
        token_x="X",
        token_y="Y",
        reserve_x=100.0,
        reserve_y=100.0,
        fee_rate=0.0,
        curve=ConstantProductCurve(),
    )
    amount_out = amm.swap_x_for_y(10.0)
    expected = (10.0 * 100.0) / (100.0 + 10.0)
    assert amount_out == pytest.approx(expected)

    # New reserves: reserve_x = 110, reserve_y = 100 - expected
    assert amm.reserve_x == pytest.approx(110.0)
    assert amm.reserve_y == pytest.approx(100.0 - expected)


def test_swap_y_for_x_with_fee_and_reserve_updates():
    dummy_model = Model()

    # Initial reserves
    reserve_x = 200.0
    reserve_y = 100.0
    fee_rate = 0.01
    amount_y_in = 20.0

    # Expected output using the same curve logic
    expected_out = get_amount_out(
        amount_in=amount_y_in,
        reserve_in=reserve_y,
        reserve_out=reserve_x,
        fee_rate=fee_rate,
    )

    # Instantiate AMM agent
    amm = AMMAgent(
        model=dummy_model,
        token_x="X",
        token_y="Y",
        reserve_x=reserve_x,
        reserve_y=reserve_y,
        fee_rate=fee_rate,
        curve=ConstantProductCurve(),
    )

    # Perform swap
    amount_out = amm.swap_y_for_x(amount_y_in)

    # Assertions
    assert amount_out == pytest.approx(expected_out)
    assert amm.reserve_y == pytest.approx(reserve_y + amount_y_in)
    # reserve_x should be approximately reserve_x - expected_out (allow small rounding)
    assert amm.reserve_x == pytest.approx(reserve_x - expected_out, rel=1e-2)


def test_multiple_swaps_preserve_invariant():
    dummy_model = Model()

    initial_x = 50.0
    initial_y = 200.0
    amm = AMMAgent(
        model=dummy_model,
        token_x="X",
        token_y="Y",
        reserve_x=initial_x,
        reserve_y=initial_y,
        fee_rate=0.003,
        curve=ConstantProductCurve(),
    )

    # Perform a sequence of swaps
    for amount_x in [1.0, 5.0, 10.0]:
        amm.swap_x_for_y(amount_x)
    for amount_y in [2.0, 8.0]:
        amm.swap_y_for_x(amount_y)

    final_product = amm.reserve_x * amm.reserve_y
    original_product = initial_x * initial_y

    # Because fees accrue to reserves, final_product ≥ original_product
    assert final_product >= original_product
    assert final_product > 0.0


# ----------------------------------------
# Oracle Agent Tests
# ----------------------------------------

class DummyOracleModel:
    def __init__(self, seed=None):
        self.steps = 1
        self.current_price = None
        self.seed = seed  # store seed for OracleAgent
        self.random = np.random.default_rng(seed)  # optional, for consistency

    def register_agent(self, agent):
        pass


def test_oracle_with_csv_series_updates_price_correctly(tmp_path):
    prices = pd.Series([10.0, 20.0, 30.0])
    df = pd.DataFrame({"price": prices})
    csv_path = tmp_path / "price.csv"
    df.to_csv(csv_path, index=False)

    dummy_model = DummyOracleModel()

    # Load CSV series
    csv_series = pd.read_csv(csv_path)["price"]
    agent = OracleAgent(model=dummy_model, price_series=csv_series, mode="csv")

    # Step 0 (steps=1 → index 0)
    dummy_model.steps = 1
    agent.step()
    assert dummy_model.current_price == pytest.approx(10.0)

    # Step 1 (steps=2 → index 1)
    dummy_model.steps = 2
    agent.step()
    assert dummy_model.current_price == pytest.approx(20.0)

    # Step 5 (steps=6 → out of bounds → holds last value = 30.0)
    dummy_model.steps = 6
    agent.step()
    assert dummy_model.current_price == pytest.approx(30.0)


def test_oracle_static_mode_always_returns_same_price():
    dummy_model = DummyOracleModel()
    agent = OracleAgent(model=dummy_model, price_series=None, mode="static", static_price=5.0)

    for i in range(3):
        dummy_model.steps = i
        agent.step()
        assert dummy_model.current_price == pytest.approx(5.0)


def test_oracle_gbm_mode_generates_random_walk():
    dummy_model = DummyOracleModel(seed=42)
    initial_price = 50.0
    prices = pd.Series([initial_price])
    gbm_params = {"mu": 0.1, "sigma": 0.2, "dt": 1.0}

    agent = OracleAgent(
        model=dummy_model,
        price_series=prices,
        mode="gbm",
        gbm_params=gbm_params,
        static_price=initial_price,
    )

    dummy_model.steps = 1  # So t = 0
    agent.step()
    first_price = dummy_model.current_price

    # Accept the new price and just test basic properties
    assert first_price > 0.0
    assert isinstance(first_price, float)


# ----------------------------------------
# DeFiLendingAgent Unit Tests
# ----------------------------------------

class DummyLendingModel(Model):
    def __init__(self, price: float = 100.0, collateral_factor: float = 0.75, rate_per_block: float = 0.0):
        super().__init__()
        self._mesa_model = Model()      # used for Agent.__init__
        self.current_price = price      # crucial: DeFiLendingAgent.step() reads this
        self.collateral_factor = collateral_factor
        self._rate = rate_per_block
        self.loans = []
        self.registered = []            # for register_loan()

    def get_lending_rate(self, token: str) -> float:
        return self._rate

    def register_loan(self, agent):
        self.registered.append(agent)
        self.loans.append(agent)


def test_lending_initial_borrow_and_registration():
    dummy_model = DummyLendingModel(price=100.0, collateral_factor=0.75, rate_per_block=0.0)

    agent = DeFiLendingAgent(
        model=dummy_model,
        collateral_token="ETH",
        borrow_token="DAI",
        collateral_amount=2.0,
        desired_ltv=0.5,
    )

    # Calling step() should open a loan of 2*100*0.5 = 100 DAI
    agent.step()

    # Validate borrowing
    assert agent.borrow_amount == pytest.approx(100.0)
    assert agent in dummy_model.loans


def test_lending_health_and_flag_for_liquidation():
    dummy = DummyLendingModel(price=100.0, collateral_factor=0.5, rate_per_block=0.0)

    agent = DeFiLendingAgent(
        model=dummy,
        collateral_token="ETH",
        borrow_token="DAI",
        collateral_amount=1.0,
        desired_ltv=0.75,
    )

    # Step: borrow=75, max_allowed=50 → flagged
    agent.step()
    assert agent.borrow_amount == pytest.approx(75.0)
    assert agent.is_marked_for_liquidation is True


def test_accrue_interest_over_steps():
    dummy = DummyLendingModel(price=100.0, collateral_factor=0.75, rate_per_block=0.10)

    agent = DeFiLendingAgent(
        model=dummy,
        collateral_token="ETH",
        borrow_token="DAI",
        collateral_amount=1.0,
        desired_ltv=0.5,
    )

    # Borrow 50 (1.0 * 100 * 0.5)
    agent.borrow()
    assert agent.borrow_amount == pytest.approx(50.0)

    # Step: accrue 10% → 50 * 1.10 = 55
    agent.step()
    assert agent.borrow_amount == pytest.approx(55.0)

    # Step: accrue again → 55 * 1.10 = 60.5
    agent.step()
    assert agent.borrow_amount == pytest.approx(60.5)


def test_no_liquidation_when_within_collateral_factor():
    dummy = DummyLendingModel(price=100.0, collateral_factor=0.75, rate_per_block=0.0)

    agent = DeFiLendingAgent(
        model=dummy,
        collateral_token="ETH",
        borrow_token="DAI",
        collateral_amount=2.0,
        desired_ltv=0.5,
    )

    agent.step()  # borrow=100, max_allowed=150 → healthy
    assert agent.borrow_amount == pytest.approx(100.0)
    assert agent.is_marked_for_liquidation is False


# ----------------------------------------
# IRM & Utilization Tests (New)
# ----------------------------------------

class DummyIRMModel(Model):
    """
    A dummy model without get_lending_rate so that DeFiLendingAgent
    falls back to internal IRM logic.
    We simulate a simple utilization: borrow / (borrow + cash).
    """
    def __init__(self, price=100.0, collateral_factor=0.75):
        super().__init__()
        self.current_price = price
        self.collateral_factor = collateral_factor
        # We track a “pool” with some cash and borrowed amount
        self.total_cash = 1000.0
        self.total_borrowed = 0.0

    def register_loan(self, agent):
        # whenever a borrow happens, increase total_borrowed
        self.total_borrowed += agent.borrow_amount

    def get_lending_rate(self, token: str) -> float:
        # Intentionally not implemented, so fallback is used
        raise NotImplementedError("Use internal IRM for testing")


def test_irm_fixed_rate():
    dummy = DummyIRMModel(price=100.0, collateral_factor=0.75)
    # utilization_model returns e.g. 0.2 constantly
    util_fn = lambda: 0.2

    agent = DeFiLendingAgent(
        model=dummy,
        collateral_token="ETH",
        borrow_token="DAI",
        collateral_amount=1.0,
        desired_ltv=0.5,
        irm_mode="fixed",
        irm_params={"rate": 0.10},  # 10% per block
        utilization_model=util_fn,
    )

    # Borrow 50 (1 * 100 * 0.5)
    agent.borrow()
    assert agent.borrow_amount == pytest.approx(50.0)

    # _accrue_borrow_interest should use fixed 10%
    agent.step()
    # After step: 50 * (1 + 0.10) = 55
    assert agent.borrow_amount == pytest.approx(55.0)


def test_irm_linear_rate_with_utilization():
    dummy = DummyIRMModel(price=100.0, collateral_factor=0.75)
    # utilization_model returns 0.5 => IRM = base + slope * util = 0.02 + 0.1*0.5 = 0.07
    util_fn = lambda: 0.5

    agent = DeFiLendingAgent(
        model=dummy,
        collateral_token="ETH",
        borrow_token="DAI",
        collateral_amount=1.0,
        desired_ltv=0.5,
        irm_mode="linear",
        irm_params={"base": 0.02, "slope": 0.10},
        utilization_model=util_fn,
    )

    # Borrow 50
    agent.borrow()
    assert agent.borrow_amount == pytest.approx(50.0)

    # Step: interest = 7%
    agent.step()
    assert agent.borrow_amount == pytest.approx(50.0 * 1.07)


def test_irm_kinked_rate_behavior():
    dummy = DummyIRMModel(price=100.0, collateral_factor=0.75)
    # Suppose utilization = 0.9 (> kink of 0.8)
    util_fn = lambda: 0.9

    # IRM: base=0.01, slope1=0.05 up to 0.8, slope2=0.2 beyond 0.8
    agent = DeFiLendingAgent(
        model=dummy,
        collateral_token="ETH",
        borrow_token="DAI",
        collateral_amount=1.0,
        desired_ltv=0.5,
        irm_mode="kinked",
        irm_params={"base": 0.01, "slope1": 0.05, "slope2": 0.20, "kink": 0.8},
        utilization_model=util_fn,
    )

    # Borrow 50
    agent.borrow()
    assert agent.borrow_amount == pytest.approx(50.0)

    # Utilization=0.9: rate = base + slope1*kink + slope2*(util - kink)
    # = 0.01 + 0.05*0.8 + 0.20*(0.9 - 0.8) = 0.01 + 0.04 + 0.02 = 0.07
    agent.step()
    assert agent.borrow_amount == pytest.approx(50.0 * 1.07)


# ----------------------------------------
# LiquidatorAgent Unit Tests
# ----------------------------------------

class DummyLendingAgent:
    """
    Stand-in for DeFiLendingAgent to test LiquidatorAgent.
    Attributes: unique_id, collateral_amount, borrow_amount,
                is_marked_for_liquidation, collateral_token, borrow_token, remove().
    """
    def __init__(self, unique_id, collateral_amount, borrow_amount, collateral_token, borrow_token):
        self.unique_id = unique_id
        self.collateral_amount = float(collateral_amount)
        self.borrow_amount = float(borrow_amount)
        self.is_marked_for_liquidation = True
        self.collateral_token = collateral_token
        self.borrow_token = borrow_token

    def remove(self):
        pass


class DummyLiquidationModel:
    """
    Stand-in for DeFiModel to test LiquidatorAgent.
    Exposes: current_price, loans list, find_amm_pool(), metrics dict.
    """
    def __init__(self, current_price: float):
        self.current_price = current_price
        self.loans = []
        self.metrics = {}
        self._mesa_model = Model()

        # Single constant‐product AMM pool
        self.amm_pool = AMMAgent(
            model=self._mesa_model,
            token_x="ETH",
            token_y="DAI",
            reserve_x=10.0,
            reserve_y=2000.0,
            fee_rate=0.0,
            curve=ConstantProductCurve(),
        )

    def find_amm_pool(self, token_x: str, token_y: str):
        if self.amm_pool.token_x == token_x and self.amm_pool.token_y == token_y:
            return self.amm_pool
        return None


def test_liquidator_clears_debt_and_reduces_collateral():
    model = DummyLiquidationModel(current_price=100.0)
    model.steps = 1
    lending_agent = DummyLendingAgent(
        unique_id=1,
        collateral_amount=1.0,
        borrow_amount=100.0,
        collateral_token="ETH",
        borrow_token="DAI",
    )
    model.loans.append(lending_agent)

    mesa_model = Model()
    liquidator = LiquidatorAgent(model=mesa_model, liquidation_penalty=0.05)
    liquidator.model = model  # override to use DummyLiquidationModel

    # Before liquidation
    assert lending_agent.borrow_amount == pytest.approx(100.0)
    assert lending_agent.collateral_amount == pytest.approx(1.0)

    liquidator.step()

    # After: collateral seized=1 ETH, sold → 2000/11 ≈ 181.818 DAI, debt_repaid=100
    assert lending_agent.borrow_amount == pytest.approx(0.0)
    assert lending_agent.collateral_amount == pytest.approx(0.0)
    assert lending_agent not in model.loans

    assert "liquidations" in model.metrics
    assert len(model.metrics["liquidations"]) == 1
    event = model.metrics["liquidations"][0]
    expected_recovered = 2000.0 / 11.0
    assert event["agent_id"] == lending_agent.unique_id
    assert event["collateral_seized"] == pytest.approx(1.0)
    assert event["recovered_amount"] == pytest.approx(expected_recovered)
    assert event["debt_repaid"] == pytest.approx(100.0)
    assert event["penalty_paid"] == pytest.approx(5.0)
    assert event["remaining_debt"] == pytest.approx(0.0)
    assert event["timestamp"] > 0


def test_liquidator_handles_no_amm_pool():
    class NoAMMModel(DummyLiquidationModel):
        def find_amm_pool(self, token_x: str, token_y: str):
            return []

    model = NoAMMModel(current_price=50.0)
    model.steps = 1
    lending_agent = DummyLendingAgent(
        unique_id=2,
        collateral_amount=2.0,
        borrow_amount=50.0,
        collateral_token="ETH",
        borrow_token="DAI",
    )
    model.loans.append(lending_agent)

    mesa_model = Model()
    liquidator = LiquidatorAgent(model=mesa_model, liquidation_penalty=0.10)
    liquidator.model = model

    liquidator.step()

    # No AMM: debt stays the same, but collateral_to_seize = 55/50*2* no change?
    # collateral_needed = (50*(1+0.10))/50 = 1.1, so 2.0 - 1.1 = 0.9
    assert lending_agent.borrow_amount == pytest.approx(50.0)
    assert lending_agent.collateral_amount == pytest.approx(0.9)

    assert "liquidations" in model.metrics
    event = model.metrics["liquidations"][0]
    assert event["recovered_amount"] == pytest.approx(0.0)


# ----------------------------------------
# BlockchainAgent Basic Functionality Tests
# ----------------------------------------

def test_blockchain_basic_account_and_transfer():
    m = Model()
    bc = BlockchainAgent(model=m, block_time=1.0, confirmations=1, base_gas_price=1.0)

    # Create two accounts
    bc.create_account("Alice", initial_balance=100.0)
    bc.create_account("Bob", initial_balance=0.0)
    assert bc.get_native_balance("Alice") == pytest.approx(100.0)
    assert bc.get_native_balance("Bob") == pytest.approx(0.0)

    # Define a simple data_fn that transfers 5 units of native token
    def simple_transfer(sender, receiver, payload, blockchain: BlockchainAgent):
        amount = payload["amount"]
        success = blockchain.transfer_native(sender, receiver, amount)
        gas_used = 21000
        return gas_used, {"success": success}

    # Submit the transaction (gas_price=1, gas_limit=21000)
    tx_id = bc.submit_transaction(
        sender="Alice",
        receiver="Bob",
        data_fn=simple_transfer,
        gas_price=1.0,
        gas_limit=21000,
        payload={"amount": 5.0},
        confirmations=1,
    )
    assert tx_id == 1
    assert bc.metrics["tx_submitted"] == 1
    assert bc.get_pending_txs() == [1]

    # Advance one block: include tx into queue, but not execute until next block
    bc.step()
    assert bc.get_pending_txs() == []
    assert bc.get_queued_txs() == [1]
    assert bc.current_block == 1

    # Advance second block: tx should execute
    bc.step()
    assert bc.current_block == 2
    # Alice pays upfront fee = 21000*1 = 21000, but since Alice only had 100, the transfer fails due to insufficient gas.
    # So Bob’s balance remains 0. But let's check that the failure event was logged.
    events = bc.get_events(block=2)
    assert any(ev[0] == "TransactionFailed_InsufficientGas" for ev in events)

    # Top up Alice so she has enough balance
    bc.native_balances["Alice"] = 50000.0
    # Resubmit
    tx_id2 = bc.submit_transaction(
        sender="Alice",
        receiver="Bob",
        data_fn=simple_transfer,
        gas_price=1.0,
        gas_limit=21000,
        payload={"amount": 5.0},
        confirmations=1,
    )
    # Advance blocks until execution
    bc.step()  # block 3: include
    bc.step()  # block 4: execute
    # Check balances: Alice should lose 5 + (21000 gas*1) - refund 0 gas (full usage)
    assert bc.get_native_balance("Bob") == pytest.approx(5.0)
    # Check fees collected: 21000 units
    assert bc.get_metrics()["total_fees_collected"] == pytest.approx(21000.0)


<<<<<<< HEAD
def test_blockchain_custom_base_gas_price():
    m = Model()
    bc = BlockchainAgent(model=m, block_time=1.0, confirmations=1, base_gas_price=5.0)

    bc.create_account("Alice", initial_balance=100.0)

    def noop(sender, receiver, payload, blockchain: BlockchainAgent):
        return 21000, None

    tx_id = bc.submit_transaction(
        sender="Alice",
        receiver="Bob",
        data_fn=noop,
        gas_price=None,
        gas_limit=21000,
        payload=None,
        confirmations=1,
    )

    assert tx_id == 1
    assert bc.mempool[0].gas_price == pytest.approx(5.0)
    assert bc.metrics["base_gas_price"] == pytest.approx(5.0)
=======
def test_blockchain_initialization_sets_config_values():
    m = Model()
    bc = BlockchainAgent(model=m, block_time=1.0, confirmations=1,
                         base_gas_price=5.0, initial_native_balance=10.0)

    # base gas price should be stored in metrics for later default use
    assert bc.get_metrics()["base_gas_price"] == pytest.approx(5.0)

    # the blockchain agent itself should have the configured initial balance
    assert bc.get_native_balance(bc) == pytest.approx(10.0)
>>>>>>> 9e60836a


# ----------------------------------------
# BlockchainAgent Advanced Features Tests
# ----------------------------------------

def test_blockchain_event_logging_and_scheduling():
    m = Model()
    bc = BlockchainAgent(model=m, block_time=2.0, confirmations=1)

    # Subscribe to new block events
    recorded = []

    def on_new_block(block_height, timestamp):
        recorded.append((block_height, timestamp))

    bc.subscribe_new_block(on_new_block)

    # Schedule a simple callback at block 3
    called = {"flag": False}

    def scheduled_fn():
        called["flag"] = True

    bc.schedule_call(3, scheduled_fn)

    # Advance 4 blocks
    for _ in range(4):
        bc.step()

    # We should have recorded 4 new‐block callbacks (blocks 1,2,3,4)
    assert len(recorded) == 4
    # The scheduled function should have triggered at block 3
    assert called["flag"] is True

    # Check event logs is empty initially, except we may have TransactionFailed events if any
    assert isinstance(bc.get_events(), list)

    # Test token contract registration & event emission
    class SimpleERC20:
        def __init__(self, initial_supply: float, symbol: str):
            self.initial_supply = initial_supply
            self.symbol = symbol
            # contract state: balances stored in blockchain.token_balances
        def execute(self, sender, payload, blockchain: BlockchainAgent):
            # Simplest: payload = {"action":"transfer", "to":X, "amount":Y}
            act = payload["action"]
            if act == "transfer":
                to = payload["to"]
                amt = payload["amount"]
                # Subtract from sender, add to recipient
                key_from = (self, sender)
                key_to = (self, to)
                if blockchain.token_balances.get(key_from, 0.0) >= amt:
                    blockchain.token_balances[key_from] -= amt
                    blockchain.token_balances[key_to] = blockchain.token_balances.get(key_to, 0.0) + amt
                return 50000, {"status": "ok"}
            return 0, {"status": "noop"}

    # Register a contract
    erc = SimpleERC20(initial_supply=1000.0, symbol="SIM")
    bc.register_contract("SIM", erc)
    # Initialize token balances for Alice and Bob
    bc.token_balances[("SIM", "Alice")] = 500.0
    bc.token_balances[("SIM", "Bob")] = 100.0
    bc.native_balances["Alice"] = 100000.0

    # Submit a contract‐execution transaction to transfer 50 tokens from Alice → Bob
    def erc20_transfer(sender, receiver, payload, blockchain: BlockchainAgent):
        contract_address = receiver
        to = payload["to"]
        amt = payload["amount"]
        key_from = (contract_address, sender)
        key_to = (contract_address, to)
        if blockchain.token_balances.get(key_from, 0.0) >= amt:
            blockchain.token_balances[key_from] -= amt
            blockchain.token_balances[key_to] = blockchain.token_balances.get(key_to, 0.0) + amt
            gas_used = 50000
            return gas_used, {"status": "ok"}
        else:
            return 0, {"status": "fail"}

    tx_id3 = bc.submit_transaction(
        sender="Alice",
        receiver="SIM",  # contract address, so erc.execute() will be called
        data_fn=erc20_transfer,
        gas_price=1.0,
        gas_limit=50000,
        payload={"action": "transfer", "to": "Bob", "amount": 50.0},
        confirmations=1,
    )

    # Advance blocks to include & execute
    bc.step()  # block 5 include
    bc.step()  # block 6 execute

    # Check token balances
    assert bc.get_token_balance("SIM", "Alice") == pytest.approx(450.0)
    assert bc.get_token_balance("SIM", "Bob") == pytest.approx(150.0)

    # Check event log for TransactionExecuted at block 6
    events_block_6 = bc.get_events(block=6)
    assert any(ev[0] == "TransactionExecuted" for ev in events_block_6)


# ----------------------------------------
# DeFiModel Integration Tests
# ----------------------------------------

def make_temp_price_csv(tmp_path, prices):
    df = pd.DataFrame({"price": prices})
    csv_path = tmp_path / "price.csv"
    df.to_csv(csv_path, index=False)
    return str(csv_path)


@pytest.fixture
def simple_config(tmp_path):
    price_csv_path = make_temp_price_csv(tmp_path, [100.0, 90.0, 80.0, 70.0])
    config = {
        "simulation": {
            "steps": 2,
            "seed": 123,
        },
        "protocols": {
            "oracle": {
                "price_csv": price_csv_path,
                "initial_price": 100.0,
                "mode": "csv",
            },
            "amm": {
                "token_x": "ETH",
                "token_y": "DAI",
                "reserve_x": 5.0,
                "reserve_y": 1000.0,
                "fee_rate": 0.0,
            },
            "lending": {
                "collateral_factor": 0.75,
                "interest_rate_apr": 0.0,
                "blocks_per_year": 1,
                "liquidation_penalty": 0.0,
                "agents": [
                    {
                        "collateral_token": "ETH",
                        "borrow_token": "DAI",
                        "collateral_amount": 1.0,
                        "desired_ltv": 0.5,
                    }
                ],
            },
        },
    }
    return config


def test_model_initialization_creates_expected_agents(simple_config):
    model = DeFiModel(simple_config)
    all_agents = list(model.agents)
    # Expect: OracleAgent, AMMAgent, DeFiLendingAgent, LiquidatorAgent
    assert len(all_agents) == 4
    names = {a.__class__.__name__ for a in all_agents}
    assert "OracleAgent" in names
    assert "AMMAgent" in names
    assert "DeFiLendingAgent" in names
    assert "LiquidatorAgent" in names


def test_model_step_updates_price_and_metrics(simple_config):
    model = DeFiModel(simple_config)

    # Step 1: price=100
    model.step()
    assert model.current_price == pytest.approx(100.0)
    df1 = model.datacollector.get_model_vars_dataframe()
    assert df1.shape[0] == 1
    assert df1["TVL"].iloc[0] == pytest.approx(100.0)  # 1 ETH * 100
    assert df1["Num_Loans"].iloc[0] == 1

    # Step 2: price=90
    model.step()
    assert model.current_price == pytest.approx(90.0)
    df2 = model.datacollector.get_model_vars_dataframe()
    assert df2.shape[0] == 2
    assert df2["TVL"].iloc[1] == pytest.approx(90.0)
    assert df2["Num_Loans"].iloc[1] == 1


def test_model_liquidation_on_price_drop(simple_config):
    cfg = copy.deepcopy(simple_config)
    cfg["protocols"]["lending"]["collateral_factor"] = 0.4

    model = DeFiModel(cfg)
    model.step()  # price=100, borrow=50>40 → immediate liquidation

    assert len(model.loans) == 0
    assert "liquidations" in model.metrics
    assert len(model.metrics["liquidations"]) == 1

    df = model.datacollector.get_model_vars_dataframe()
    # Only one row, TVL < 100
    assert df["TVL"].iloc[0] < 100.0<|MERGE_RESOLUTION|>--- conflicted
+++ resolved
@@ -607,8 +607,6 @@
     # Check fees collected: 21000 units
     assert bc.get_metrics()["total_fees_collected"] == pytest.approx(21000.0)
 
-
-<<<<<<< HEAD
 def test_blockchain_custom_base_gas_price():
     m = Model()
     bc = BlockchainAgent(model=m, block_time=1.0, confirmations=1, base_gas_price=5.0)
@@ -631,7 +629,7 @@
     assert tx_id == 1
     assert bc.mempool[0].gas_price == pytest.approx(5.0)
     assert bc.metrics["base_gas_price"] == pytest.approx(5.0)
-=======
+
 def test_blockchain_initialization_sets_config_values():
     m = Model()
     bc = BlockchainAgent(model=m, block_time=1.0, confirmations=1,
@@ -642,7 +640,7 @@
 
     # the blockchain agent itself should have the configured initial balance
     assert bc.get_native_balance(bc) == pytest.approx(10.0)
->>>>>>> 9e60836a
+
 
 
 # ----------------------------------------
